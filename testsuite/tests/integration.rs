--- conflicted
+++ resolved
@@ -142,18 +142,11 @@
         let target_id = StandardId::new(42).unwrap();
         let mask = StandardId::MAX; // Exact match required
 
-<<<<<<< HEAD
-        let mut filt = state
+        state
             .can1
             .modify_filters()
             .clear()
-            .enable_bank(0, Mask32::frames_with_std_id(target_id));
-=======
-        let mut filt = state.can1.modify_filters();
-        filt.clear();
-        filt.enable_bank(0, Mask32::frames_with_std_id(target_id, mask));
-        drop(filt);
->>>>>>> ad34859c
+            .enable_bank(0, Mask32::frames_with_std_id(target_id, mask));
 
         // Data frames with matching IDs should be accepted.
         let frame = Frame::new_data(target_id, []);
@@ -193,19 +186,12 @@
         let target_id = ExtendedId::new(0).unwrap();
         let mask = ExtendedId::MAX; // Exact match required
 
-<<<<<<< HEAD
         state
             .can1
             .modify_filters()
             .clear()
-            .enable_bank(0, Mask32::frames_with_ext_id(target_id));
-=======
-        let mut filt = state.can1.modify_filters();
-        filt.clear();
-        filt.enable_bank(0, Mask32::frames_with_ext_id(target_id, mask));
-        drop(filt);
-
->>>>>>> ad34859c
+            .enable_bank(0, Mask32::frames_with_ext_id(target_id, mask));
+
         // Data frames with matching IDs should be accepted.
         let frame = Frame::new_data(target_id, []);
         defmt::assert!(roundtrip_frame(&frame, state));

//! Driver for the STM32 bxCAN peripheral.
//!
//! This crate provides a reusable driver for the bxCAN peripheral found in many low- to middle-end
//! STM32 microcontrollers. HALs for compatible chips can reexport this crate and implement its
//! traits to easily expose a featureful CAN driver.
//!
//! # Features
//!
//! - Supports both single- and dual-peripheral configurations (where one bxCAN instance manages the
//!   filters of a secondary instance).
//! - Handles standard and extended frames, data and remote frames.
//! - Support for interrupts emitted by the bxCAN peripheral.
//! - Transmission respects CAN IDs and protects against priority inversion (a lower-priority frame
//!   may be rejected when enqueueing a higher-priority one).
//! - Implements the [`embedded-can`] traits.
//!
//! # Limitations
//!
//! - Currently, only RX FIFO 0 is supported, and FIFO 1 will not be used.
//! - Support for querying error states and handling error interrupts is incomplete.
//!
//! # Cargo Features
//!
//! | Feature | Description |
//! |---------|-------------|
//! | `unstable-defmt` | Implements [`defmt`]'s `Format` trait for the types in this crate.[^1] |
//!
//! [^1]: The specific version of defmt is unspecified and may be updated in a patch release.
//!
//! [`embedded-can`]: https://docs.rs/embedded-can
//! [`defmt`]: https://docs.rs/defmt

#![doc(html_root_url = "https://docs.rs/bxcan/0.5.1")]
// Deny a few warnings in doctests, since rustdoc `allow`s many warnings by default
#![doc(test(attr(deny(unused_imports, unused_must_use))))]
#![no_std]

pub mod filter;
mod frame;
mod interrupt;
mod pac;
mod readme;

pub use embedded_can::{ExtendedId, Id, StandardId};

pub use crate::frame::{Data, Frame, FramePriority};
pub use crate::interrupt::{Interrupt, Interrupts};
pub use crate::pac::can::RegisterBlock;

use crate::filter::MasterFilters;
use core::cmp::{Ord, Ordering};
use core::convert::{Infallible, TryInto};
use core::marker::PhantomData;
use core::mem;
use core::ptr::NonNull;

use self::pac::generic::*; // To make the PAC extraction build

/// A bxCAN peripheral instance.
///
/// This trait is meant to be implemented for a HAL-specific type that represent ownership of
/// the CAN peripheral (and any pins required by it, although that is entirely up to the HAL).
///
/// # Safety
///
/// It is only safe to implement this trait, when:
///
/// * The implementing type has ownership of the peripheral, preventing any other accesses to the
///   register block.
/// * `REGISTERS` is a pointer to that peripheral's register block and can be safely accessed for as
///   long as ownership or a borrow of the implementing type is present.
pub unsafe trait Instance {
    /// Pointer to the instance's register block.
    const REGISTERS: *mut RegisterBlock;
}

/// A bxCAN instance that owns filter banks.
///
/// In master-slave-instance setups, only the master instance owns the filter banks, and needs to
/// split some of them off for use by the slave instance. In that case, the master instance should
/// implement [`FilterOwner`] and [`MasterInstance`], while the slave instance should only implement
/// [`Instance`].
///
/// In single-instance configurations, the instance owns all filter banks and they can not be split
/// off. In that case, the instance should implement [`Instance`] and [`FilterOwner`].
///
/// # Safety
///
/// This trait must only be implemented if the instance does, in fact, own its associated filter
/// banks, and `NUM_FILTER_BANKS` must be correct.
pub unsafe trait FilterOwner: Instance {
    /// The total number of filter banks available to the instance.
    ///
    /// This is usually either 14 or 28, and should be specified in the chip's reference manual or
    /// datasheet.
    const NUM_FILTER_BANKS: u8;
}

/// A bxCAN master instance that shares filter banks with a slave instance.
///
/// In master-slave-instance setups, this trait should be implemented for the master instance.
///
/// # Safety
///
/// This trait must only be implemented when there is actually an associated slave instance.
pub unsafe trait MasterInstance: FilterOwner {}

// TODO: what to do with these?
/*
#[derive(Debug, Copy, Clone, Eq, PartialEq, Format)]
pub enum Error {
    Stuff,
    Form,
    Acknowledgement,
    BitRecessive,
    BitDominant,
    Crc,
    Software,
}*/

/// Identifier of a CAN message.
///
/// Can be either a standard identifier (11bit, Range: 0..0x3FF) or a
/// extendended identifier (29bit , Range: 0..0x1FFFFFFF).
///
/// The `Ord` trait can be used to determine the frame’s priority this ID
/// belongs to.
/// Lower identifier values have a higher priority. Additionally standard frames
/// have a higher priority than extended frames and data frames have a higher
/// priority than remote frames.
#[derive(Clone, Copy, Debug, PartialEq, Eq)]
#[cfg_attr(feature = "unstable-defmt", derive(defmt::Format))]
struct IdReg(u32);

impl IdReg {
    const STANDARD_SHIFT: u32 = 21;

    const EXTENDED_SHIFT: u32 = 3;

    const IDE_MASK: u32 = 0x0000_0004;

    const RTR_MASK: u32 = 0x0000_0002;

    /// Creates a new standard identifier (11bit, Range: 0..0x7FF)
    ///
    /// Panics for IDs outside the allowed range.
    fn new_standard(id: StandardId) -> Self {
        Self(u32::from(id.as_raw()) << Self::STANDARD_SHIFT)
    }

    /// Creates a new extendended identifier (29bit , Range: 0..0x1FFFFFFF).
    ///
    /// Panics for IDs outside the allowed range.
    fn new_extended(id: ExtendedId) -> IdReg {
        Self(id.as_raw() << Self::EXTENDED_SHIFT | Self::IDE_MASK)
    }

    fn from_register(reg: u32) -> IdReg {
        Self(reg & 0xFFFF_FFFE)
    }

    /// Sets the remote transmission (RTR) flag. This marks the identifier as
    /// being part of a remote frame.
    #[must_use = "returns a new IdReg without modifying `self`"]
    fn with_rtr(self, rtr: bool) -> IdReg {
        if rtr {
            Self(self.0 | Self::RTR_MASK)
        } else {
            Self(self.0 & !Self::RTR_MASK)
        }
    }

    /// Returns the identifier.
    fn to_id(self) -> Id {
        if self.is_extended() {
            Id::Extended(unsafe { ExtendedId::new_unchecked(self.0 >> Self::EXTENDED_SHIFT) })
        } else {
            Id::Standard(unsafe {
                StandardId::new_unchecked((self.0 >> Self::STANDARD_SHIFT) as u16)
            })
        }
    }

    /// Returns `true` if the identifier is an extended identifier.
    fn is_extended(self) -> bool {
        self.0 & Self::IDE_MASK != 0
    }

    /// Returns `true` if the identifier is a standard identifier.
    fn is_standard(self) -> bool {
        !self.is_extended()
    }

    /// Returns `true` if the identifer is part of a remote frame (RTR bit set).
    fn rtr(self) -> bool {
        self.0 & Self::RTR_MASK != 0
    }
}

/// `IdReg` is ordered by priority.
impl Ord for IdReg {
    fn cmp(&self, other: &Self) -> Ordering {
        // When the IDs match, data frames have priority over remote frames.
        let rtr = self.rtr().cmp(&other.rtr()).reverse();

        let id_a = self.to_id();
        let id_b = other.to_id();
        match (id_a, id_b) {
            (Id::Standard(a), Id::Standard(b)) => {
                // Lower IDs have priority over higher IDs.
                a.as_raw().cmp(&b.as_raw()).reverse().then(rtr)
            }
            (Id::Extended(a), Id::Extended(b)) => a.as_raw().cmp(&b.as_raw()).reverse().then(rtr),
            (Id::Standard(a), Id::Extended(b)) => {
                // Standard frames have priority over extended frames if their Base IDs match.
                a.as_raw()
                    .cmp(&b.standard_id().as_raw())
                    .reverse()
                    .then(Ordering::Greater)
            }
            (Id::Extended(a), Id::Standard(b)) => a
                .standard_id()
                .as_raw()
                .cmp(&b.as_raw())
                .reverse()
                .then(Ordering::Less),
        }
    }
}

impl PartialOrd for IdReg {
    fn partial_cmp(&self, other: &Self) -> Option<Ordering> {
        Some(self.cmp(other))
    }
}

/// Configuration proxy returned by [`Can::modify_config`].
#[must_use = "`CanConfig` leaves the peripheral in uninitialized state, call `CanConfig::enable` or explicitly drop the value"]
pub struct CanConfig<'a, I: Instance> {
    can: &'a mut Can<I>,
}

impl<I: Instance> CanConfig<'_, I> {
    /// Configures the bit timings.
    ///
    /// You can use <http://www.bittiming.can-wiki.info/> to calculate the `btr` parameter. Enter
    /// parameters as follows:
    ///
    /// - *Clock Rate*: The input clock speed to the CAN peripheral (*not* the CPU clock speed).
    ///   This is the clock rate of the peripheral bus the CAN peripheral is attached to (eg. APB1).
    /// - *Sample Point*: Should normally be left at the default value of 87.5%.
    /// - *SJW*: Should normally be left at the default value of 1.
    ///
    /// Then copy the `CAN_BUS_TIME` register value from the table and pass it as the `btr`
    /// parameter to this method.
    pub fn set_bit_timing(self, btr: u32) -> Self {
        let can = self.can.registers();
        can.btr.modify(|r, w| unsafe {
            let mode_bits = r.bits() & 0xC000_0000;
            w.bits(mode_bits | btr)
        });
        self
    }

    /// Enables or disables loopback mode: Internally connects the TX and RX
    /// signals together.
    pub fn set_loopback(self, enabled: bool) -> Self {
        let can = self.can.registers();
        can.btr.modify(|_, w| w.lbkm().bit(enabled));
        self
    }

    /// Enables or disables silent mode: Disconnects the TX signal from the pin.
    pub fn set_silent(self, enabled: bool) -> Self {
        let can = self.can.registers();
        can.btr.modify(|_, w| w.silm().bit(enabled));
        self
    }
<<<<<<< HEAD

    /// Enables or disables automatic retransmission of messages
    ///
    /// If this is enabled, the CAN peripheral will automatically try to retransmit each frame
    /// util it can be sent. Otherwise, it will only try once to send each frame.
    pub fn set_automatic_retransmit(&mut self, enabled: bool) -> &mut Self {
        let can = self.registers();
        can.mcr.modify(|_, w| w.nart().bit(!enabled));
        self
    }
}
=======
>>>>>>> cc096436

    /// Leaves initialization mode and enables the peripheral.
    ///
    /// To sync with the CAN bus, this will block until 11 consecutive recessive bits are detected
    /// on the bus.
    ///
    /// If you want to finish configuration without enabling the peripheral, you can [`drop`] the
    /// [`CanConfig`] instead.
    pub fn enable(mut self) {
        self.leave_init_mode();

        match nb::block!(self.can.enable_non_blocking()) {
            Ok(()) => {}
            Err(void) => match void {},
        }

        // Don't run the destructor.
        mem::forget(self);
    }

    /// Leaves initialization mode, enters sleep mode.
    fn leave_init_mode(&mut self) {
        let can = self.can.registers();
        can.mcr
            .modify(|_, w| w.sleep().set_bit().inrq().clear_bit());
        loop {
            let msr = can.msr.read();
            if msr.slak().bit_is_set() && msr.inak().bit_is_clear() {
                break;
            }
        }
    }
}

impl<I: Instance> Drop for CanConfig<'_, I> {
    #[inline]
    fn drop(&mut self) {
        self.leave_init_mode();
    }
}

/// Interface to a bxCAN peripheral.
pub struct Can<I: Instance> {
    instance: I,
}

impl<I> Can<I>
where
    I: Instance,
{
    /// Creates a CAN interface, taking ownership of the raw peripheral instance.
    pub fn new(instance: I) -> Self {
        Can { instance }
    }

    fn registers(&self) -> &RegisterBlock {
        unsafe { &*I::REGISTERS }
    }

    /// Returns a reference to the peripheral instance.
    ///
    /// This allows accessing HAL-specific data stored in the instance type.
    pub fn instance(&mut self) -> &mut I {
        &mut self.instance
    }

    /// Disables the CAN interface and returns back the raw peripheral it was created from.
    ///
    /// The peripheral is disabled by setting `RESET` in `CAN_MCR`, which causes the peripheral to
    /// enter sleep mode.
    pub fn free(self) -> I {
        self.registers().mcr.write(|w| w.reset().set_bit());
        self.instance
    }

    /// Configure bit timings and silent/loop-back mode.
    ///
    /// Calling this method will enter initialization mode.
    pub fn modify_config(&mut self) -> CanConfig<'_, I> {
        let can = self.registers();

        // Enter init mode.
        can.mcr
            .modify(|_, w| w.sleep().clear_bit().inrq().set_bit());
        loop {
            let msr = can.msr.read();
            if msr.slak().bit_is_clear() && msr.inak().bit_is_set() {
                break;
            }
        }

        CanConfig { can: self }
    }

    /// Configures the automatic wake-up feature.
    ///
    /// This is turned off by default.
    ///
    /// When turned on, an incoming frame will cause the peripheral to wake up from sleep and
    /// receive the frame. If enabled, [`Interrupt::Wakeup`] will also be triggered by the incoming
    /// frame.
    pub fn set_automatic_wakeup(&mut self, enabled: bool) {
        let can = self.registers();
        can.mcr.modify(|_, w| w.awum().bit(enabled));
    }

    /// Leaves initialization mode and enables the peripheral (non-blocking version).
    ///
    /// Usually, it is recommended to call [`CanConfig::enable`] instead. This method is only needed
    /// if you want non-blocking initialization.
    ///
    /// If this returns [`WouldBlock`][nb::Error::WouldBlock], the peripheral will enable itself
    /// in the background.
    pub fn enable_non_blocking(&mut self) -> nb::Result<(), Infallible> {
        let can = self.registers();
        let msr = can.msr.read();
        if msr.slak().bit_is_set() {
            can.mcr
                .modify(|_, w| w.abom().set_bit().sleep().clear_bit());
            Err(nb::Error::WouldBlock)
        } else {
            Ok(())
        }
    }

    /// Puts the peripheral in a sleep mode to save power.
    ///
    /// While in sleep mode, an incoming CAN frame will trigger [`Interrupt::Wakeup`] if enabled.
    pub fn sleep(&mut self) {
        let can = self.registers();
        can.mcr
            .modify(|_, w| w.sleep().set_bit().inrq().clear_bit());
        loop {
            let msr = can.msr.read();
            if msr.slak().bit_is_set() && msr.inak().bit_is_clear() {
                break;
            }
        }
    }

    /// Wakes up from sleep mode.
    ///
    /// Note that this will not trigger [`Interrupt::Wakeup`], only reception of an incoming CAN
    /// frame will cause that interrupt.
    pub fn wakeup(&mut self) {
        let can = self.registers();
        can.mcr
            .modify(|_, w| w.sleep().clear_bit().inrq().clear_bit());
        loop {
            let msr = can.msr.read();
            if msr.slak().bit_is_clear() && msr.inak().bit_is_clear() {
                break;
            }
        }
    }

    /// Starts listening for a CAN interrupt.
    pub fn enable_interrupt(&mut self, interrupt: Interrupt) {
        self.enable_interrupts(Interrupts::from_bits_truncate(interrupt as u32))
    }

    /// Starts listening for a set of CAN interrupts.
    pub fn enable_interrupts(&mut self, interrupts: Interrupts) {
        self.registers()
            .ier
            .modify(|r, w| unsafe { w.bits(r.bits() | interrupts.bits()) })
    }

    /// Stops listening for a CAN interrupt.
    pub fn disable_interrupt(&mut self, interrupt: Interrupt) {
        self.disable_interrupts(Interrupts::from_bits_truncate(interrupt as u32))
    }

    /// Stops listening for a set of CAN interrupts.
    pub fn disable_interrupts(&mut self, interrupts: Interrupts) {
        self.registers()
            .ier
            .modify(|r, w| unsafe { w.bits(r.bits() & !interrupts.bits()) })
    }

    /// Clears the pending flag of [`Interrupt::Sleep`].
    pub fn clear_sleep_interrupt(&mut self) {
        let can = self.registers();
        can.msr.write(|w| w.slaki().set_bit());
    }

    /// Clears the pending flag of [`Interrupt::Wakeup`].
    pub fn clear_wakeup_interrupt(&mut self) {
        let can = self.registers();
        can.msr.write(|w| w.wkui().set_bit());
    }

    /// Clears the "Request Completed" (RQCP) flag of a transmit mailbox.
    ///
    /// Returns the [`Mailbox`] whose flag was cleared. If no mailbox has the flag set, returns
    /// `None`.
    ///
    /// Once this function returns `None`, a pending [`Interrupt::TransmitMailboxEmpty`] is
    /// considered acknowledged.
    pub fn clear_request_completed_flag(&mut self) -> Option<Mailbox> {
        let can = self.registers();
        let tsr = can.tsr.read();
        if tsr.rqcp0().bit_is_set() {
            can.tsr.modify(|_, w| w.rqcp0().set_bit());
            Some(Mailbox::Mailbox0)
        } else if tsr.rqcp1().bit_is_set() {
            can.tsr.modify(|_, w| w.rqcp1().set_bit());
            Some(Mailbox::Mailbox1)
        } else if tsr.rqcp2().bit_is_set() {
            can.tsr.modify(|_, w| w.rqcp2().set_bit());
            Some(Mailbox::Mailbox2)
        } else {
            None
        }
    }

    /// Clears a pending TX interrupt ([`Interrupt::TransmitMailboxEmpty`]).
    ///
    /// This does not return the mailboxes that have finished tranmission. If you need that
    /// information, call [`Can::clear_request_completed_flag`] instead.
    pub fn clear_tx_interrupt(&mut self) {
        while self.clear_request_completed_flag().is_some() {}
    }

    /// Puts a CAN frame in a free transmit mailbox for transmission on the bus.
    ///
    /// Frames are transmitted to the bus based on their priority (identifier).
    /// Transmit order is preserved for frames with identical identifiers.
    /// If all transmit mailboxes are full, a higher priority frame replaces the
    /// lowest priority frame, which is returned as `Ok(Some(frame))`.
    pub fn transmit(&mut self, frame: &Frame) -> nb::Result<TransmitStatus, Infallible> {
        // Safety: We have a `&mut self` and have unique access to the peripheral.
        unsafe { Tx::<I>::conjure().transmit(frame) }
    }

    /// Returns `true` if no frame is pending for transmission.
    pub fn is_transmitter_idle(&self) -> bool {
        // Safety: We have a `&mut self` and have unique access to the peripheral.
        unsafe { Tx::<I>::conjure().is_idle() }
    }

    /// Attempts to abort the sending of a frame that is pending in a mailbox.
    ///
    /// If there is no frame in the provided mailbox, this function has no effect and returns false.
    ///
    /// If there is a frame in the provided mailbox, this function returns true if the transmission
    /// was aborted. This function returns false if the frame was successfully transmitted.
    pub fn abort(&mut self, mailbox: Mailbox) -> bool {
        // Safety: We have a `&mut self` and have unique access to the peripheral.
        unsafe { Tx::<I>::conjure().abort(mailbox) }
    }

    /// Returns a received frame if available.
    ///
    /// Returns `Err` when a frame was lost due to buffer overrun.
    pub fn receive(&mut self) -> nb::Result<Frame, ()> {
        // Safety: We have a `&mut self` and have unique access to the peripheral.
        unsafe { Rx::<I>::conjure().receive() }
    }

    /// Splits this `Can` instance into transmitting and receiving halves, by reference.
    pub fn split_by_ref(&mut self) -> (&mut Tx<I>, &mut Rx<I>) {
        // Safety: We take `&mut self` and the return value lifetimes are tied to `self`'s lifetime.
        let tx = unsafe { Tx::conjure_by_ref() };
        let rx = unsafe { Rx::conjure_by_ref() };
        (tx, rx)
    }

    /// Consumes this `Can` instance and splits it into transmitting and receiving halves.
    pub fn split(self) -> (Tx<I>, Rx<I>) {
        unsafe { (Tx::conjure(), Rx::conjure()) }
    }
}

impl<I: FilterOwner> Can<I> {
    /// Accesses the filter banks owned by this CAN peripheral.
    ///
    /// To modify filters of a slave peripheral, `modify_filters` has to be called on the master
    /// peripheral instead.
    pub fn modify_filters(&mut self) -> MasterFilters<'_, I> {
        unsafe { MasterFilters::new() }
    }
}

impl<I> embedded_can::Can for Can<I>
where
    I: Instance,
{
    type Frame = Frame;

    type Error = ();

    fn try_transmit(
        &mut self,
        frame: &Self::Frame,
    ) -> nb::Result<Option<Self::Frame>, Self::Error> {
        match self.transmit(frame) {
            Ok(status) => Ok(status.dequeued_frame().cloned()),
            Err(nb::Error::WouldBlock) => Err(nb::Error::WouldBlock),
            Err(nb::Error::Other(e)) => match e {},
        }
    }

    fn try_receive(&mut self) -> nb::Result<Self::Frame, Self::Error> {
        self.receive()
    }
}

/// Interface to the CAN transmitter part.
pub struct Tx<I> {
    _can: PhantomData<I>,
}

#[inline]
const fn ok_mask(idx: usize) -> u32 {
    0x02 << (8 * idx)
}

#[inline]
const fn abort_mask(idx: usize) -> u32 {
    0x80 << (8 * idx)
}

impl<I> Tx<I>
where
    I: Instance,
{
    unsafe fn conjure() -> Self {
        Self { _can: PhantomData }
    }

    /// Creates a `&mut Self` out of thin air.
    ///
    /// This is only safe if it is the only way to access a `Tx<I>`.
    unsafe fn conjure_by_ref<'a>() -> &'a mut Self {
        // Cause out of bounds access when `Self` is not zero-sized.
        [()][core::mem::size_of::<Self>()];

        // Any aligned pointer is valid for ZSTs.
        &mut *NonNull::dangling().as_ptr()
    }

    fn registers(&self) -> &RegisterBlock {
        unsafe { &*I::REGISTERS }
    }

    /// Puts a CAN frame in a transmit mailbox for transmission on the bus.
    ///
    /// Frames are transmitted to the bus based on their priority (identifier).
    /// Transmit order is preserved for frames with identical identifiers.
    /// If all transmit mailboxes are full, a higher priority frame replaces the
    /// lowest priority frame, which is returned as `Ok(Some(frame))`.
    pub fn transmit(&mut self, frame: &Frame) -> nb::Result<TransmitStatus, Infallible> {
        let can = self.registers();

        // Get the index of the next free mailbox or the one with the lowest priority.
        let tsr = can.tsr.read();
        let idx = tsr.code().bits() as usize;

        let frame_is_pending =
            tsr.tme0().bit_is_clear() || tsr.tme1().bit_is_clear() || tsr.tme2().bit_is_clear();
        let pending_frame = if frame_is_pending {
            // High priority frames are transmitted first by the mailbox system.
            // Frames with identical identifier shall be transmitted in FIFO order.
            // The controller schedules pending frames of same priority based on the
            // mailbox index instead. As a workaround check all pending mailboxes
            // and only accept higher priority frames.
            self.check_priority(0, frame.id)?;
            self.check_priority(1, frame.id)?;
            self.check_priority(2, frame.id)?;

            let all_frames_are_pending =
                tsr.tme0().bit_is_clear() && tsr.tme1().bit_is_clear() && tsr.tme2().bit_is_clear();
            if all_frames_are_pending {
                // No free mailbox is available. This can only happen when three frames with
                // ascending priority (descending IDs) were requested for transmission and all
                // of them are blocked by bus traffic with even higher priority.
                // To prevent a priority inversion abort and replace the lowest priority frame.
                self.read_pending_mailbox(idx)
            } else {
                // There was a free mailbox.
                None
            }
        } else {
            // All mailboxes are available: Send frame without performing any checks.
            None
        };

        self.write_mailbox(idx, frame);

        let mailbox = match idx {
            0 => Mailbox::Mailbox0,
            1 => Mailbox::Mailbox1,
            2 => Mailbox::Mailbox2,
            _ => unreachable!(),
        };
        Ok(TransmitStatus {
            dequeued_frame: pending_frame,
            mailbox,
        })
    }

    /// Returns `Ok` when the mailbox is free or if it contains pending frame with a
    /// lower priority (higher ID) than the identifier `id`.
    fn check_priority(&self, idx: usize, id: IdReg) -> nb::Result<(), Infallible> {
        let can = self.registers();

        // Read the pending frame's id to check its priority.
        assert!(idx < 3);
        let tir = &can.tx[idx].tir.read();

        // Check the priority by comparing the identifiers. But first make sure the
        // frame has not finished the transmission (`TXRQ` == 0) in the meantime.
        if tir.txrq().bit_is_set() && id <= IdReg::from_register(tir.bits()) {
            // There's a mailbox whose priority is higher or equal
            // the priority of the new frame.
            return Err(nb::Error::WouldBlock);
        }

        Ok(())
    }

    fn write_mailbox(&mut self, idx: usize, frame: &Frame) {
        let can = self.registers();

        debug_assert!(idx < 3);
        let mb = unsafe { &can.tx.get_unchecked(idx) };

        mb.tdtr
            .write(|w| unsafe { w.dlc().bits(frame.dlc() as u8) });
        mb.tdlr.write(|w| unsafe {
            w.bits(u32::from_ne_bytes(
                frame.data.bytes[0..4].try_into().unwrap(),
            ))
        });
        mb.tdhr.write(|w| unsafe {
            w.bits(u32::from_ne_bytes(
                frame.data.bytes[4..8].try_into().unwrap(),
            ))
        });
        mb.tir
            .write(|w| unsafe { w.bits(frame.id.0).txrq().set_bit() });
    }

    fn read_pending_mailbox(&mut self, idx: usize) -> Option<Frame> {
        if self.abort_by_index(idx) {
            let can = self.registers();
            debug_assert!(idx < 3);
            let mb = unsafe { &can.tx.get_unchecked(idx) };

            // Read back the pending frame.
            let mut pending_frame = Frame {
                id: IdReg(mb.tir.read().bits()),
                data: Data::empty(),
            };
            pending_frame.data.bytes[0..4].copy_from_slice(&mb.tdlr.read().bits().to_ne_bytes());
            pending_frame.data.bytes[4..8].copy_from_slice(&mb.tdhr.read().bits().to_ne_bytes());
            pending_frame.data.len = mb.tdtr.read().dlc().bits();

            Some(pending_frame)
        } else {
            // Abort request failed because the frame was already sent (or being sent) on
            // the bus. All mailboxes are now free. This can happen for small prescaler
            // values (e.g. 1MBit/s bit timing with a source clock of 8MHz) or when an ISR
            // has preempted the execution.
            None
        }
    }

    /// Tries to abort a pending frame. Returns `true` when aborted.
    fn abort_by_index(&mut self, idx: usize) -> bool {
        let can = self.registers();

        can.tsr.write(|w| unsafe { w.bits(abort_mask(idx)) });

        // Wait for the abort request to be finished.
        loop {
            let tsr = can.tsr.read().bits();
            if tsr & abort_mask(idx) == 0 {
                break tsr & ok_mask(idx) == 0;
            }
        }
    }

    /// Attempts to abort the sending of a frame that is pending in a mailbox.
    ///
    /// If there is no frame in the provided mailbox, this function has no effect and returns false.
    ///
    /// If there is a frame in the provided mailbox, this function returns true if the transmission
    /// was aborted. This function returns false if the frame was successfully transmitted.
    pub fn abort(&mut self, mailbox: Mailbox) -> bool {
        // If the mailbox is empty, the value of TXOKx depends on what happened with the previous
        // frame in that mailbox. Only call abort_by_index() if the mailbox is not empty.
        let tsr = self.registers().tsr.read();
        let mailbox_empty = match mailbox {
            Mailbox::Mailbox0 => tsr.tme0().bit_is_set(),
            Mailbox::Mailbox1 => tsr.tme1().bit_is_set(),
            Mailbox::Mailbox2 => tsr.tme2().bit_is_set(),
        };
        if mailbox_empty {
            false
        } else {
            self.abort_by_index(mailbox as usize)
        }
    }

    /// Returns `true` if no frame is pending for transmission.
    pub fn is_idle(&self) -> bool {
        let can = self.registers();
        let tsr = can.tsr.read();
        tsr.tme0().bit_is_set() && tsr.tme1().bit_is_set() && tsr.tme2().bit_is_set()
    }

    /// Clears the request complete flag for all mailboxes.
    pub fn clear_interrupt_flags(&mut self) {
        let can = self.registers();
        can.tsr
            .write(|w| w.rqcp2().set_bit().rqcp1().set_bit().rqcp0().set_bit());
    }
}

/// Interface to the CAN receiver part.
pub struct Rx<I> {
    _can: PhantomData<I>,
}

impl<I> Rx<I>
where
    I: Instance,
{
    unsafe fn conjure() -> Self {
        Self { _can: PhantomData }
    }

    /// Creates a `&mut Self` out of thin air.
    ///
    /// This is only safe if it is the only way to access an `Rx<I>`.
    unsafe fn conjure_by_ref<'a>() -> &'a mut Self {
        // Cause out of bounds access when `Self` is not zero-sized.
        [()][core::mem::size_of::<Self>()];

        // Any aligned pointer is valid for ZSTs.
        &mut *NonNull::dangling().as_ptr()
    }

    /// Returns a received frame if available.
    ///
    /// Returns `Err` when a frame was lost due to buffer overrun.
    pub fn receive(&mut self) -> nb::Result<Frame, ()> {
        match self.receive_fifo(0) {
            Err(nb::Error::WouldBlock) => self.receive_fifo(1),
            result => result,
        }
    }

    fn registers(&self) -> &RegisterBlock {
        unsafe { &*I::REGISTERS }
    }

    fn receive_fifo(&mut self, fifo_nr: usize) -> nb::Result<Frame, ()> {
        let can = self.registers();

        assert!(fifo_nr < 2);
        let rfr = &can.rfr[fifo_nr];
        let rx = &can.rx[fifo_nr];

        // Check if a frame is available in the mailbox.
        let rfr_read = rfr.read();
        if rfr_read.fmp().bits() == 0 {
            return Err(nb::Error::WouldBlock);
        }

        // Check for RX FIFO overrun.
        if rfr_read.fovr().bit_is_set() {
            rfr.write(|w| w.fovr().set_bit());
            return Err(nb::Error::Other(()));
        }

        // Read the frame.
        let mut frame = Frame {
            id: IdReg(rx.rir.read().bits()),
            data: [0; 8].into(),
        };
        frame.data[0..4].copy_from_slice(&rx.rdlr.read().bits().to_ne_bytes());
        frame.data[4..8].copy_from_slice(&rx.rdhr.read().bits().to_ne_bytes());
        frame.data.len = rx.rdtr.read().dlc().bits();

        // Release the mailbox.
        rfr.write(|w| w.rfom().set_bit());

        Ok(frame)
    }
}

/// The three transmit mailboxes.
#[derive(Debug, Copy, Clone, Ord, PartialOrd, Eq, PartialEq)]
#[cfg_attr(feature = "unstable-defmt", derive(defmt::Format))]
pub enum Mailbox {
    /// Transmit mailbox 0
    Mailbox0 = 0,
    /// Transmit mailbox 1
    Mailbox1 = 1,
    /// Transmit mailbox 2
    Mailbox2 = 2,
}

/// Contains information about a frame enqueued for transmission via [`Can::transmit`] or
/// [`Tx::transmit`].
pub struct TransmitStatus {
    dequeued_frame: Option<Frame>,
    mailbox: Mailbox,
}

impl TransmitStatus {
    /// Returns the lower-priority frame that was dequeued to make space for the new frame.
    #[inline]
    pub fn dequeued_frame(&self) -> Option<&Frame> {
        self.dequeued_frame.as_ref()
    }

    /// Returns the [`Mailbox`] the frame was enqueued in.
    #[inline]
    pub fn mailbox(&self) -> Mailbox {
        self.mailbox
    }
}<|MERGE_RESOLUTION|>--- conflicted
+++ resolved
@@ -276,7 +276,6 @@
         can.btr.modify(|_, w| w.silm().bit(enabled));
         self
     }
-<<<<<<< HEAD
 
     /// Enables or disables automatic retransmission of messages
     ///
@@ -288,8 +287,6 @@
         self
     }
 }
-=======
->>>>>>> cc096436
 
     /// Leaves initialization mode and enables the peripheral.
     ///
